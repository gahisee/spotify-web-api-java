--- conflicted
+++ resolved
@@ -4,11 +4,8 @@
 import org.apache.http.NameValuePair;
 
 import java.io.*;
-<<<<<<< HEAD
-=======
 import java.net.URI;
 import java.util.logging.Level;
->>>>>>> 0d17430b
 
 import static org.mockito.Matchers.any;
 import static org.mockito.Matchers.anyListOf;
@@ -27,13 +24,6 @@
     BufferedReader in = new BufferedReader(new InputStreamReader(new FileInputStream(file), "UTF8"));
     StringBuilder out = new StringBuilder();
     String line;
-<<<<<<< HEAD
-    while ((line = in.readLine()) != null) {
-      out.append(line);
-    }
-    in.close();
-    return out.toString();
-=======
 
     while ((line = in.readLine()) != null) {
       out.append(line);
@@ -53,7 +43,6 @@
               "IOException while trying to read from file \"" + file.getName() + "\"");
       return null;
     }
->>>>>>> 0d17430b
   }
 
   public static class MockedHttpManager {
