--- conflicted
+++ resolved
@@ -8,9 +8,6 @@
 import com.wrapper.spotify.requests.authentication.AuthorizationCodeGrantRequest;
 import com.wrapper.spotify.requests.authentication.AuthorizationUriRequest;
 import com.wrapper.spotify.requests.authentication.ClientCredentialsGrantRequest;
-<<<<<<< HEAD
-
-=======
 import com.wrapper.spotify.requests.authentication.RefreshAccessTokenRequest;
 import com.wrapper.spotify.requests.data.albums.GetAlbumRequest;
 import com.wrapper.spotify.requests.data.albums.GetAlbumsTracksRequest;
@@ -37,7 +34,6 @@
 import com.wrapper.spotify.requests.data.users_profile.GetUsersProfileRequest;
 
 import java.net.URI;
->>>>>>> 751208a1
 import java.util.Arrays;
 import java.util.List;
 
@@ -294,24 +290,6 @@
   }
 
   /**
-<<<<<<< HEAD
-=======
-   * Returns a builder that can be used to build requests to refresh an access token
-   * that has been retrieved using the authorization code grant flow.
-   *
-   * @return A builder that builds refresh access token requests.
-   */
-  public RefreshAccessTokenRequest.Builder refreshAccessToken() {
-    RefreshAccessTokenRequest.Builder builder = new RefreshAccessTokenRequest.Builder(accessToken);
-    builder.setDefaults(httpManager, scheme, host, port);
-    builder.grantType("refresh_token");
-    builder.refreshToken(refreshToken);
-    builder.basicAuthorizationHeader(clientId, clientSecret);
-    return builder;
-  }
-
-  /**
->>>>>>> 751208a1
    * Returns a builder that can be used to build requests for client credential grants.
    * Requires client ID and client secret to be set.
    *
