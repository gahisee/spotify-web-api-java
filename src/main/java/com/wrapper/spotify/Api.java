--- conflicted
+++ resolved
@@ -5,23 +5,11 @@
 import com.google.gson.JsonObject;
 import com.google.gson.JsonParser;
 import com.wrapper.spotify.UtilProtos.Url.Scheme;
-<<<<<<< HEAD
 import com.wrapper.spotify.requests.*;
 import com.wrapper.spotify.requests.authentication.AuthorizationCodeGrantRequest;
 import com.wrapper.spotify.requests.authentication.AuthorizationURLRequest;
 import com.wrapper.spotify.requests.authentication.ClientCredentialsGrantRequest;
 import com.wrapper.spotify.requests.authentication.RefreshAccessTokenRequest;
-=======
-import com.wrapper.spotify.methods.*;
-import com.wrapper.spotify.methods.authentication.AuthorizationCodeGrantRequest;
-import com.wrapper.spotify.methods.authentication.AuthorizationURLRequest;
-import com.wrapper.spotify.methods.authentication.ClientCredentialsGrantRequest;
-import com.wrapper.spotify.methods.authentication.RefreshAccessTokenRequest;
-
-import com.wrapper.spotify.models.PlaylistTrackPosition;
-import net.sf.json.JSONArray;
-import net.sf.json.JSONObject;
->>>>>>> c3d49396
 
 import java.util.Arrays;
 import java.util.List;
@@ -476,20 +464,6 @@
     return builder;
   }
 
-  /**
-   * Remove the current user as a follower of a playlist.
-   * @param userId The owner's username.
-   * @param playlistId The playlist's ID.
-   * @return A builder object that can be used to build a request
-   * to remove the current user as a follower of a playlist.
-   */
-  public PlaylistUnfollowRequest.Builder unfollowPlaylist(String userId, String playlistId) {
-    final PlaylistUnfollowRequest.Builder builder = PlaylistUnfollowRequest.builder();
-    setDefaults(builder);
-    builder.setPath("/v1/users/" + userId + "/playlists/" + playlistId + "/followers");
-    return builder;
-  }
-
   public RemoveTrackFromPlaylistRequest.Builder removeTrackFromPlaylist(String userId, String playlistId, List<PlaylistTrackPosition> trackUris)
   {
     final RemoveTrackFromPlaylistRequest.Builder builder = RemoveTrackFromPlaylistRequest.builder();
@@ -519,6 +493,20 @@
     jsonObjectUris.put("uris", jsonArrayUri);
     builder.body(jsonObjectUris);
     builder.path("/v1/users/" + userId + "/playlists/" + playlistId + "/tracks");
+    return builder;
+  }
+
+  /**
+   * Remove the current user as a follower of a playlist.
+   * @param userId The owner's username.
+   * @param playlistId The playlist's ID.
+   * @return A builder object that can be used to build a request
+   * to remove the current user as a follower of a playlist.
+   */
+  public PlaylistUnfollowRequest.Builder unfollowPlaylist(String userId, String playlistId) {
+    final PlaylistUnfollowRequest.Builder builder = PlaylistUnfollowRequest.builder();
+    setDefaults(builder);
+    builder.setPath("/v1/users/" + userId + "/playlists/" + playlistId + "/followers");
     return builder;
   }
 
