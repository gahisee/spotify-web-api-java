package com.wrapper.spotify;

import com.google.gson.Gson;
import com.google.gson.JsonArray;
import com.google.gson.JsonObject;
import com.google.gson.JsonParser;
import com.wrapper.spotify.UtilProtos.Url.Scheme;
<<<<<<< HEAD
import com.wrapper.spotify.requests.*;
import com.wrapper.spotify.requests.authentication.AuthorizationCodeGrantRequest;
import com.wrapper.spotify.requests.authentication.AuthorizationURLRequest;
import com.wrapper.spotify.requests.authentication.ClientCredentialsGrantRequest;
import com.wrapper.spotify.requests.authentication.RefreshAccessTokenRequest;
=======
import com.wrapper.spotify.methods.*;
import com.wrapper.spotify.methods.authentication.AuthorizationCodeGrantRequest;
import com.wrapper.spotify.methods.authentication.AuthorizationURLRequest;
import com.wrapper.spotify.methods.authentication.ClientCredentialsGrantRequest;
import com.wrapper.spotify.methods.authentication.RefreshAccessTokenRequest;
import net.sf.json.JSONArray;
>>>>>>> 9c2b6342

import java.util.Arrays;
import java.util.List;

/**
 * Instances of the Api class provide access to the Spotify Web API.
 */
public class Api {

  /**
   * The default host of Spotify API calls.
   */
  public static final String DEFAULT_HOST = "api.spotify.com";

  /**
   * The default port of Spotify API calls.
   */
  public static final int DEFAULT_PORT = 443;

  /**
   * A HttpManager configured with default settings.
   */
  public static final HttpManager DEFAULT_HTTP_MANAGER = SpotifyHttpManager.builder().build();

  /**
   * The default http scheme of Spotify API calls.
   */
  public static final Scheme DEFAULT_SCHEME = Scheme.HTTPS;

  public static final String DEFAULT_AUTHENTICATION_HOST = "accounts.spotify.com";

  public static final int DEFAULT_AUTHENTICATION_PORT = 443;

  public static final Scheme DEFAULT_AUTHENTICATION_SCHEME = Scheme.HTTPS;

  /**
   * Api instance with the default settings.
   */
  public static final Api DEFAULT_API = Api.builder().build();
  private final String clientId;
  private final String clientSecret;
  private final String redirectURI;
  private HttpManager httpManager = null;
  private Scheme scheme;
  private int port;
  private String host;
  private String accessToken;
  private String refreshToken;

  private Api(Builder builder) {
    assert (builder.host != null);
    assert (builder.port > 0);
    assert (builder.scheme != null);


    if (builder.httpManager == null) {
      this.httpManager = SpotifyHttpManager
              .builder()
              .build();
    } else {
      this.httpManager = builder.httpManager;
    }
    scheme = builder.scheme;
    host = builder.host;
    port = builder.port;
    accessToken = builder.accessToken;
    refreshToken = builder.refreshToken;
    clientId = builder.clientId;
    clientSecret = builder.clientSecret;
    redirectURI = builder.redirectURI;
  }

  public static Builder builder() {
    return new Builder();
  }

  /**
   * Returns a an album with the id given below.
   *
   * @param id The base62 id of the album you're trying to retrieve.
   * @return An {AlbumRequest.Builder} instance.
   */
  public AlbumRequest.Builder getAlbum(String id) {
    AlbumRequest.Builder builder = AlbumRequest.builder();
    setDefaults(builder);
    builder.id(id);
    return builder;
  }

  public AlbumsRequest.Builder getAlbums(String... ids) {
    return getAlbums(Arrays.asList(ids));
  }

  public AlbumsRequest.Builder getAlbums(List<String> ids) {
    AlbumsRequest.Builder builder = AlbumsRequest.builder();
    setDefaults(builder);
    builder.id(ids);
    return builder;
  }

  public AlbumsForArtistRequest.Builder getAlbumsForArtist(String artistId) {
    AlbumsForArtistRequest.Builder builder = AlbumsForArtistRequest.builder();
    setDefaults(builder);
    builder.forArtist(artistId);
    return builder;
  }

  public TracksForAlbumRequest.Builder getTracksForAlbum(
      String albumId
  ) {
    TracksForAlbumRequest.Builder builder = TracksForAlbumRequest.builder();
    setDefaults(builder);
    builder.forAlbum(albumId);
    return builder;
  }

  public ArtistRequest.Builder getArtist(String id) {
    ArtistRequest.Builder builder = ArtistRequest.builder();
    setDefaults(builder);
    builder.setPath(String.format("/v1/artists/%s", id));
    return builder;
  }

  public ArtistsRequest.Builder getArtists(String... ids) {
    return getArtists(Arrays.asList(ids));
  }

  public ArtistsRequest.Builder getArtists(List<String> ids) {
    ArtistsRequest.Builder builder = ArtistsRequest.builder();
    setDefaults(builder);
    builder.id(ids);
    return builder;
  }

  public TrackRequest.Builder getTrack(String id) {
    TrackRequest.Builder builder = TrackRequest.builder();
    setDefaults(builder);
    builder.id(id);
    return builder;
  }

  public TracksRequest.Builder getTracks(String... ids) {
    return getTracks(Arrays.asList(ids));
  }

  public TracksRequest.Builder getTracks(List<String> ids) {
    TracksRequest.Builder builder = TracksRequest.builder();
    setDefaults(builder);
    builder.id(ids);
    return builder;
  }

  public AlbumSearchRequest.Builder searchAlbums(String query) {
    AlbumSearchRequest.Builder builder = AlbumSearchRequest.builder();
    setDefaults(builder);
    builder.query(query);
    return builder;
  }

  public TrackSearchRequest.Builder searchTracks(String query) {
    TrackSearchRequest.Builder builder = TrackSearchRequest.builder();
    setDefaults(builder);
    builder.query(query);
    return builder;
  }

  public ArtistSearchRequest.Builder searchArtists(String query) {
    ArtistSearchRequest.Builder builder = ArtistSearchRequest.builder();
    setDefaults(builder);
    builder.query(query);
    return builder;
  }

  public NewReleasesRequest.Builder getNewReleases() {
    NewReleasesRequest.Builder builder = NewReleasesRequest.builder();
    setDefaults(builder);
    return builder;
  }

  public AudioFeatureRequest.Builder getAudioFeature(String id) {
    AudioFeatureRequest.Builder builder = AudioFeatureRequest.builder();
    setDefaults(builder);
    builder.id(id);
    return builder;
  }

  public RecentlyPlayedTracksRequest.Builder getRecentlyPlayedTracks() {
    RecentlyPlayedTracksRequest.Builder builder = RecentlyPlayedTracksRequest.builder();
    setDefaults(builder);
    return builder;
  }

  public CurrentlyPlayingTrackRequest.Builder getCurrentlyPlayingTrack() {
    CurrentlyPlayingTrackRequest.Builder builder = CurrentlyPlayingTrackRequest.builder();
    setDefaults(builder);
    return builder;
  }

  /**
   * Used to get Featured Playlists.
   *
   * @return A builder that can be used to build requests to get featured playlists.
   */
  public FeaturedPlaylistsRequest.Builder getFeaturedPlaylists() {
    FeaturedPlaylistsRequest.Builder builder = FeaturedPlaylistsRequest.builder();
    setDefaults(builder);
    return builder;
  }

  public TopTracksRequest.Builder getTopTracksForArtist(String artistId, String countryCode) {
    TopTracksRequest.Builder builder = TopTracksRequest.builder();
    setDefaults(builder);
    builder.id(artistId);
    builder.countryCode(countryCode);
    return builder;
  }

  public UserRequest.Builder getUser(String userId) {
    UserRequest.Builder builder = UserRequest.builder();
    setDefaults(builder);
<<<<<<< HEAD
    userId = UrlUtil.escapeUsername(userId);
=======
>>>>>>> 9c2b6342
    builder.username(userId);
    return builder;
  }

  public UserPlaylistsRequest.Builder getPlaylistsForUser(String userId) {
    UserPlaylistsRequest.Builder builder = UserPlaylistsRequest.builder();
    setDefaults(builder);
<<<<<<< HEAD
    userId = UrlUtil.escapeUsername(userId);
=======
>>>>>>> 9c2b6342
    builder.username(userId);
    return builder;
  }

  /**
   * Returns a builder that can be used to build requests for authorization code
   * grants.
   * Requires client ID, client secret, and redirect URI to be set.
   *
   * @param code An authorization code.
   * @return A builder that builds authorization code grant requests.
   */
  public AuthorizationCodeGrantRequest.Builder authorizationCodeGrant(String code) {
    AuthorizationCodeGrantRequest.Builder builder = AuthorizationCodeGrantRequest.builder();
    setDefaults(builder);
    builder.grantType("authorization_code");
    builder.basicAuthorizationHeader(clientId, clientSecret);
    builder.code(code);
    builder.redirectUri(redirectURI);
    return builder;
  }

  /**
   * Returns a builder that can be used to build requests to refresh an access token
   * that has been retrieved using the authorization code grant flow.
   *
   * @return A builder that builds refresh access token requests.
   */
  public RefreshAccessTokenRequest.Builder refreshAccessToken() {
    RefreshAccessTokenRequest.Builder builder = RefreshAccessTokenRequest.builder();
    setDefaults(builder);
    builder.grantType("refresh_token");
    builder.refreshToken(refreshToken);
    builder.basicAuthorizationHeader(clientId, clientSecret);
    return builder;
  }

  /**
   * Returns a builder that can be used to build requests for client credential grants.
   * Requires client ID and client secret to be set.
   *
   * @return A builder that builds client credential grant requests.
   */
  public ClientCredentialsGrantRequest.Builder clientCredentialsGrant() {
    ClientCredentialsGrantRequest.Builder builder = ClientCredentialsGrantRequest.builder();
    setDefaults(builder);
    builder.grantType("client_credentials");
    builder.basicAuthorizationHeader(clientId, clientSecret);
    return builder;
  }

  /**
   * Get a playlist.
   *
   * @param userId     The playlist's owner's username.
   * @param playlistId The playlist's ID.
   * @return A builder object that can be used to build a request to retrieve a playlist.
   */
  public PlaylistRequest.Builder getPlaylist(String userId, String playlistId) {
    PlaylistRequest.Builder builder = PlaylistRequest.builder();
    setDefaults(builder);
<<<<<<< HEAD
    userId = UrlUtil.escapeUsername(userId);
    builder.setPath("/v1/users/" + userId + "/playlists/" + playlistId);
=======
    builder.path("/v1/users/" + userId + "/playlists/" + playlistId);
>>>>>>> 9c2b6342
    return builder;
  }

  /**
   * Get information about the user that has given authorization to the application.
   *
   * @return A builder object that can be used to build a request to retrieve information
   * about the current user.
   */
  public CurrentUserRequest.Builder getMe() {
    final CurrentUserRequest.Builder builder = CurrentUserRequest.builder();
    setDefaults(builder);
    return builder;
  }

  /**
   * Create a playlist.
   *
   * @param userId The playlist's owner.
   * @param title  The name of the playlist.
   * @return A builder object that can be used to build a request to create a playlist.
   */
  public PlaylistCreationRequest.Builder createPlaylist(String userId, String title) {
    final PlaylistCreationRequest.Builder builder = PlaylistCreationRequest.builder();
    setDefaults(builder);
    builder.title(title);
<<<<<<< HEAD
    userId = UrlUtil.escapeUsername(userId);
    builder.setPath("/v1/users/" + userId + "/playlists");
=======
    builder.path("/v1/users/" + userId + "/playlists");
>>>>>>> 9c2b6342
    return builder;
  }

  /**
   * Get artists related/similar to an artist.
   *
   * @param artistId The artist's id.
   * @return A builder object that can be used to build a request to retrieve similar artists.
   */
  public RelatedArtistsRequest.Builder getArtistRelatedArtists(String artistId) {
    final RelatedArtistsRequest.Builder builder = RelatedArtistsRequest.builder();
    setDefaults(builder);
    builder.setPath("/v1/artists/" + artistId + "/related-artists");
    return builder;
  }

  /**
   * Get a playlist's tracks.
   *
   * @param userId     The playlist's owner's username.
   * @param playlistId The playlist's id.
   * @return A builder object that can be used to build a request to retrieve playlist tracks.
   */
  public PlaylistTracksRequest.Builder getPlaylistTracks(String userId, String playlistId) {
    final PlaylistTracksRequest.Builder builder = PlaylistTracksRequest.builder();
    setDefaults(builder);
<<<<<<< HEAD
    userId = UrlUtil.escapeUsername(userId);
    builder.setPath("/v1/users/" + userId + "/playlists/" + playlistId + "/tracks");
=======
    builder.path("/v1/users/" + userId + "/playlists/" + playlistId + "/tracks");
>>>>>>> 9c2b6342
    return builder;
  }

  /**
   * Get a user's starred tracks.
   *
   * @param userId The starred playlist's owner's username.
   * @return A builder object that can be used to build a request to retrieve a user's starred
   * tracks.
   */
  public PlaylistTracksRequest.Builder getStarred(String userId) {
    final PlaylistTracksRequest.Builder builder = PlaylistTracksRequest.builder();
    setDefaults(builder);
<<<<<<< HEAD
    userId = UrlUtil.escapeUsername(userId);
    builder.setPath("/v1/users/" + userId + "/starred/tracks");
=======
    builder.path("/v1/users/" + userId + "/starred/tracks");
>>>>>>> 9c2b6342
    return builder;
  }

  /**
   * Add tracks to a playlist.
   *
   * @param userId     The owner's username.
   * @param playlistId The playlist's ID.
   * @param trackUris  URIs of the tracks to add.
   * @return A builder object that can e used to build a request to add tracks to a playlist.
   */
  public AddTrackToPlaylistRequest.Builder addTracksToPlaylist(String userId, String playlistId, String[] trackUris) {
    final AddTrackToPlaylistRequest.Builder builder = AddTrackToPlaylistRequest.builder();

    userId = UrlUtil.escapeUsername(userId);

    setDefaults(builder);
    builder.setBodyParameter(new JsonParser().parse(new Gson().toJson(trackUris)).getAsJsonArray());
    builder.setPath("/v1/users/" + userId + "/playlists/" + playlistId + "/tracks");

    return builder;
  }

  /**
   * Replace tracks in a playlist.
   * @param userId The owner's username.
   * @param playlistId The playlist's ID.
   * @param trackUris URIs of the tracks to add.
   * @return A builder object that can e used to build a request to add tracks to a playlist.
   */
  public ReplacePlaylistTracksRequest.Builder replacePlaylistsTracks(
      String userId, String playlistId, String[] trackUris
  ) {
    final ReplacePlaylistTracksRequest.Builder builder = ReplacePlaylistTracksRequest.builder();
    setDefaults(builder);
<<<<<<< HEAD
    final JsonObject urisObject = new JsonObject();
    final JsonArray jsonArrayUri = new JsonArray();
    jsonArrayUri.addAll(new JsonParser().parse(new Gson().toJson(trackUris)).getAsJsonArray());
    urisObject.add("uris", jsonArrayUri);
    builder.setBodyParameter(urisObject);
    builder.setPath("/v1/users/" + userId + "/playlists/" + playlistId + "/tracks");
=======
    final JSONArray jsonArrayUri = new JSONArray();
    jsonArrayUri.addAll(trackUris);
    builder.body(jsonArrayUri);
    builder.path("/v1/users/" + userId + "/playlists/" + playlistId + "/tracks");
>>>>>>> 9c2b6342
    return builder;
  }

  /**
   * delete tracks from a playlist
   * @param userId The owner's username.
   * @param playlistId The playlist's ID.
   * @param trackUris URIs of the tracks to remove.
   * @return  A builder object that can be used to build a request to remove tracks from a playlist.
   */
  public RemoveTrackFromPlaylistRequest.Builder removeTrackFromPlaylist(String userId, String playlistId, String[] trackUris) {
    final RemoveTrackFromPlaylistRequest.Builder builder = RemoveTrackFromPlaylistRequest.builder();

    userId = UrlUtil.escapeUsername(userId);

    setDefaults(builder);
    builder.setBodyParameter(new JsonParser().parse(new Gson().toJson(trackUris)).getAsJsonArray());
    builder.setPath("/v1/users/" + userId + "/playlists/" + playlistId + "/tracks");

    return builder;
  }

  /**
   * Update a playlist's properties.
   *
   * @param userId     The owner's username.
   * @param playlistId The playlist's ID.
   * @return A builder object that can be used to build a request to change a playlist's details.
   */
  public ChangePlaylistDetailsRequest.Builder changePlaylistDetails(String userId, String playlistId) {
    final ChangePlaylistDetailsRequest.Builder builder = ChangePlaylistDetailsRequest.builder();
    setDefaults(builder);
<<<<<<< HEAD
    userId = UrlUtil.escapeUsername(userId);
    builder.setPath("/v1/users/" + userId + "/playlists/" + playlistId);
    return builder;
  }

  /**
   * Remove the current user as a follower of a playlist.
   * @param userId The owner's username.
   * @param playlistId The playlist's ID.
   * @return A builder object that can be used to build a request
   * to remove the current user as a follower of a playlist.
   */
  public PlaylistUnfollowRequest.Builder unfollowPlaylist(String userId, String playlistId) {
    final PlaylistUnfollowRequest.Builder builder = PlaylistUnfollowRequest.builder();
    setDefaults(builder);
    builder.setPath("/v1/users/" + userId + "/playlists/" + playlistId + "/followers");
=======
    builder.path("/v1/users/" + userId + "/playlists/" + playlistId);
>>>>>>> 9c2b6342
    return builder;
  }

  /**
   * Get a users Your Music tracks.
   *
   * @return A builder object that can be used to build a request to get the user's Your Music library.
   */
  public GetMySavedTracksRequest.Builder getMySavedTracks() {
    final GetMySavedTracksRequest.Builder builder = GetMySavedTracksRequest.builder();
    setDefaults(builder);
    builder.setPath("/v1/me/tracks");
    return builder;
  }

  /**
   * Check if a track is saved in the user's Your Music library.
   *
   * @param trackIds The tracks ids to check for in the user's Your Music library.
   * @return A builder object that can be used to check if a user has saved a track.
   */
  public ContainsMySavedTracksRequest.Builder containsMySavedTracks(String[] trackIds) {
    final ContainsMySavedTracksRequest.Builder builder = ContainsMySavedTracksRequest.builder();
    setDefaults(builder);
    builder.tracks(trackIds);
    builder.setPath("/v1/me/tracks/contains");
    return builder;
  }

  /**
   * Remove a track if saved to the user's Your Music library.
   *
   * @param trackIds The track ids to remove from the user's Your Music library.
   * @return A builder object that can be used to remove tracks from the user's library.
   */
  public RemoveFromMySavedTracksRequest.Builder removeFromMySavedTracks(String[] trackIds) {
    final RemoveFromMySavedTracksRequest.Builder builder = RemoveFromMySavedTracksRequest.builder();
    setDefaults(builder);
    builder.tracks(trackIds);
    builder.setPath("/v1/me/tracks");
    return builder;
  }

  /**
   * Save tracks in the user's Your Music library.
   *
   * @param trackIds The track ids to add to the user's library.
   * @return A builder object that can be used to add tracks to the user's library.
   */
  public AddToMySavedTracksRequest.Builder addToMySavedTracks(String[] trackIds) {
    final AddToMySavedTracksRequest.Builder builder = AddToMySavedTracksRequest.builder();
    setDefaults(builder);
    builder.tracks(trackIds);
    builder.setPath("/v1/me/tracks");
    return builder;
  }

  /**
   * Retrieve a URL where the user can give the application permissions.
   *
   * @param scopes The scopes corresponding to the permissions the application needs
   * @param state state A parameter that you can use to maintain a value between the request
   *              and the callback to redirect_uri.It is useful to prevent CSRF exploits.
   * @param showDialog - (optional) whether or not to force the user to login
   * @return The URL where the user can give application permissions.
   */
  public UtilProtos.Url createAuthorizeURL(String[] scopes, String state, boolean showDialog) {
    final AuthorizationURLRequest.Builder builder = AuthorizationURLRequest.builder();

    setDefaults(builder);

    builder.clientId(clientId);
    builder.responseType("code");
    builder.redirectURI(redirectURI);

    if (scopes != null) {
      builder.scopes(scopes);
    }

    if (state != null) {
      builder.state(state);
    }

    builder.showDialog(showDialog);
    
    return builder.build().toUrl();
  }
  
  /**
   * Retrieve a URL where the user can give the application permissions.
   * @param scopes The scopes corresponding to the permissions the application needs
   * @param state state A parameter that you can use to maintain a value between the request
   *              and the callback to redirect_uri.It is useful to prevent CSRF exploits.
   * @return The URL where the user can give application permissions.
   */
  public UtilProtos.Url createAuthorizeURL(String[] scopes, String state) {
    final AuthorizationURLRequest.Builder builder = AuthorizationURLRequest.builder();

    setDefaults(builder);

    builder.clientId(clientId);
    builder.responseType("code");
    builder.redirectURI(redirectURI);

    if (scopes != null) {
      builder.scopes(scopes);
    }

    if (state != null) {
      builder.state(state);
    }

    return builder.build().toUrl();
  }

  /**
   * Retrieve a URL where the user can give the application permissions.
   * This method returns a builder instead, so that any optional parameters can be added.
   *
   * @param scopes The scopes corresponding to the permissions the application needs.
   * @return A builder that when built creates a URL where the user can give the application
   * permissions.
   */
  public AuthorizationURLRequest.Builder createAuthorizeURL(String[] scopes) {
    final AuthorizationURLRequest.Builder builder = AuthorizationURLRequest.builder();

    setDefaults(builder);

    builder.clientId(clientId);
    builder.responseType("code");
    builder.redirectURI(redirectURI);

    if (scopes != null) {
      builder.scopes(scopes);
    }

    return builder;
  }

<<<<<<< HEAD
  private void setDefaults(AbstractRequest.Builder builder) {
    builder.setHttpManager(httpManager);
    builder.setScheme(scheme);
    builder.setHost(host);
    builder.setPort(port);
    if (accessToken != null) {
      builder.setHeaderParameter("Authorization", "Bearer " + accessToken);
    }
=======
  public RecommendationsRequest.Builder getRecommendations(String... ids) {
    return getRecommendations(Arrays.asList(ids));
  }

  public RecommendationsRequest.Builder getRecommendations(List<String> ids) {
    RecommendationsRequest.Builder builder = RecommendationsRequest.builder();
    setDefaults(builder);
    builder.genres(ids);
    return builder;
>>>>>>> 9c2b6342
  }

  public AvailableGenreSeedsRequest.Builder getAvailableGenreSeeds() {
    AvailableGenreSeedsRequest.Builder builder = new AvailableGenreSeedsRequest.Builder();
    setDefaults(builder);
    return builder;
  }

  public CategoriesRequest.Builder getCategories() {
    CategoriesRequest.Builder builder = new CategoriesRequest.Builder();
    setDefaults(builder);
    return builder;
  }

  public CategoryRequest.Builder getCategory(String categoryId) {
    CategoryRequest.Builder builder = new CategoryRequest.Builder().forCategory(categoryId);
    setDefaults(builder);
    return builder;
  }

  public CategoryPlaylistsRequest.Builder getPlaylistsForCategory(String categoryId) {
    CategoryPlaylistsRequest.Builder builder = CategoryPlaylistsRequest.builder();
    setDefaults(builder);
    builder.category(categoryId);
    return builder;
  }
  
  public void setAccessToken(String accessToken) {
    this.accessToken = accessToken;
  }

  public void setRefreshToken(String refreshToken) {
    this.refreshToken = refreshToken;
  }

  public static class Builder {

    private String host = DEFAULT_HOST;
    private int port = DEFAULT_PORT;
    private HttpManager httpManager = null;
    private Scheme scheme = DEFAULT_SCHEME;
    private String accessToken;
    private String redirectURI;
    private String clientId;
    private String clientSecret;
    private String refreshToken;

    public Builder scheme(Scheme scheme) {
      this.scheme = scheme;
      return this;
    }

    public Builder host(String host) {
      this.host = host;
      return this;
    }

    public Builder port(int port) {
      this.port = port;
      return this;
    }

    public Builder httpManager(HttpManager httpManager) {
      this.httpManager = httpManager;
      return this;
    }

    public Builder accessToken(String accessToken) {
      this.accessToken = accessToken;
      return this;
    }

    public Builder refreshToken(String refreshToken) {
      this.refreshToken = refreshToken;
      return this;
    }

    public Builder clientId(String clientId) {
      this.clientId = clientId;
      return this;
    }

    public Builder clientSecret(String clientSecret) {
      this.clientSecret = clientSecret;
      return this;
    }

    public Builder redirectURI(String redirectURI) {
      this.redirectURI = redirectURI;
      return this;
    }

    public Api build() {
      assert (host != null);
      assert (port > 0);
      assert (scheme != null);

      return new Api(this);
    }

  }

}
<|MERGE_RESOLUTION|>--- conflicted
+++ resolved
@@ -5,20 +5,11 @@
 import com.google.gson.JsonObject;
 import com.google.gson.JsonParser;
 import com.wrapper.spotify.UtilProtos.Url.Scheme;
-<<<<<<< HEAD
 import com.wrapper.spotify.requests.*;
 import com.wrapper.spotify.requests.authentication.AuthorizationCodeGrantRequest;
 import com.wrapper.spotify.requests.authentication.AuthorizationURLRequest;
 import com.wrapper.spotify.requests.authentication.ClientCredentialsGrantRequest;
 import com.wrapper.spotify.requests.authentication.RefreshAccessTokenRequest;
-=======
-import com.wrapper.spotify.methods.*;
-import com.wrapper.spotify.methods.authentication.AuthorizationCodeGrantRequest;
-import com.wrapper.spotify.methods.authentication.AuthorizationURLRequest;
-import com.wrapper.spotify.methods.authentication.ClientCredentialsGrantRequest;
-import com.wrapper.spotify.methods.authentication.RefreshAccessTokenRequest;
-import net.sf.json.JSONArray;
->>>>>>> 9c2b6342
 
 import java.util.Arrays;
 import java.util.List;
@@ -239,10 +230,7 @@
   public UserRequest.Builder getUser(String userId) {
     UserRequest.Builder builder = UserRequest.builder();
     setDefaults(builder);
-<<<<<<< HEAD
-    userId = UrlUtil.escapeUsername(userId);
-=======
->>>>>>> 9c2b6342
+    userId = UrlUtil.escapeUsername(userId);
     builder.username(userId);
     return builder;
   }
@@ -250,10 +238,7 @@
   public UserPlaylistsRequest.Builder getPlaylistsForUser(String userId) {
     UserPlaylistsRequest.Builder builder = UserPlaylistsRequest.builder();
     setDefaults(builder);
-<<<<<<< HEAD
-    userId = UrlUtil.escapeUsername(userId);
-=======
->>>>>>> 9c2b6342
+    userId = UrlUtil.escapeUsername(userId);
     builder.username(userId);
     return builder;
   }
@@ -315,12 +300,8 @@
   public PlaylistRequest.Builder getPlaylist(String userId, String playlistId) {
     PlaylistRequest.Builder builder = PlaylistRequest.builder();
     setDefaults(builder);
-<<<<<<< HEAD
     userId = UrlUtil.escapeUsername(userId);
     builder.setPath("/v1/users/" + userId + "/playlists/" + playlistId);
-=======
-    builder.path("/v1/users/" + userId + "/playlists/" + playlistId);
->>>>>>> 9c2b6342
     return builder;
   }
 
@@ -347,12 +328,8 @@
     final PlaylistCreationRequest.Builder builder = PlaylistCreationRequest.builder();
     setDefaults(builder);
     builder.title(title);
-<<<<<<< HEAD
     userId = UrlUtil.escapeUsername(userId);
     builder.setPath("/v1/users/" + userId + "/playlists");
-=======
-    builder.path("/v1/users/" + userId + "/playlists");
->>>>>>> 9c2b6342
     return builder;
   }
 
@@ -379,12 +356,8 @@
   public PlaylistTracksRequest.Builder getPlaylistTracks(String userId, String playlistId) {
     final PlaylistTracksRequest.Builder builder = PlaylistTracksRequest.builder();
     setDefaults(builder);
-<<<<<<< HEAD
     userId = UrlUtil.escapeUsername(userId);
     builder.setPath("/v1/users/" + userId + "/playlists/" + playlistId + "/tracks");
-=======
-    builder.path("/v1/users/" + userId + "/playlists/" + playlistId + "/tracks");
->>>>>>> 9c2b6342
     return builder;
   }
 
@@ -398,12 +371,8 @@
   public PlaylistTracksRequest.Builder getStarred(String userId) {
     final PlaylistTracksRequest.Builder builder = PlaylistTracksRequest.builder();
     setDefaults(builder);
-<<<<<<< HEAD
     userId = UrlUtil.escapeUsername(userId);
     builder.setPath("/v1/users/" + userId + "/starred/tracks");
-=======
-    builder.path("/v1/users/" + userId + "/starred/tracks");
->>>>>>> 9c2b6342
     return builder;
   }
 
@@ -439,19 +408,12 @@
   ) {
     final ReplacePlaylistTracksRequest.Builder builder = ReplacePlaylistTracksRequest.builder();
     setDefaults(builder);
-<<<<<<< HEAD
     final JsonObject urisObject = new JsonObject();
     final JsonArray jsonArrayUri = new JsonArray();
     jsonArrayUri.addAll(new JsonParser().parse(new Gson().toJson(trackUris)).getAsJsonArray());
     urisObject.add("uris", jsonArrayUri);
     builder.setBodyParameter(urisObject);
     builder.setPath("/v1/users/" + userId + "/playlists/" + playlistId + "/tracks");
-=======
-    final JSONArray jsonArrayUri = new JSONArray();
-    jsonArrayUri.addAll(trackUris);
-    builder.body(jsonArrayUri);
-    builder.path("/v1/users/" + userId + "/playlists/" + playlistId + "/tracks");
->>>>>>> 9c2b6342
     return builder;
   }
 
@@ -484,7 +446,6 @@
   public ChangePlaylistDetailsRequest.Builder changePlaylistDetails(String userId, String playlistId) {
     final ChangePlaylistDetailsRequest.Builder builder = ChangePlaylistDetailsRequest.builder();
     setDefaults(builder);
-<<<<<<< HEAD
     userId = UrlUtil.escapeUsername(userId);
     builder.setPath("/v1/users/" + userId + "/playlists/" + playlistId);
     return builder;
@@ -501,9 +462,6 @@
     final PlaylistUnfollowRequest.Builder builder = PlaylistUnfollowRequest.builder();
     setDefaults(builder);
     builder.setPath("/v1/users/" + userId + "/playlists/" + playlistId + "/followers");
-=======
-    builder.path("/v1/users/" + userId + "/playlists/" + playlistId);
->>>>>>> 9c2b6342
     return builder;
   }
 
@@ -643,7 +601,6 @@
     return builder;
   }
 
-<<<<<<< HEAD
   private void setDefaults(AbstractRequest.Builder builder) {
     builder.setHttpManager(httpManager);
     builder.setScheme(scheme);
@@ -652,7 +609,7 @@
     if (accessToken != null) {
       builder.setHeaderParameter("Authorization", "Bearer " + accessToken);
     }
-=======
+  }
   public RecommendationsRequest.Builder getRecommendations(String... ids) {
     return getRecommendations(Arrays.asList(ids));
   }
@@ -662,7 +619,6 @@
     setDefaults(builder);
     builder.genres(ids);
     return builder;
->>>>>>> 9c2b6342
   }
 
   public AvailableGenreSeedsRequest.Builder getAvailableGenreSeeds() {
