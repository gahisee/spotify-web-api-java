<?xml version="1.0" encoding="UTF-8"?>
<project xmlns:xsi="http://www.w3.org/2001/XMLSchema-instance"
         xmlns="http://maven.apache.org/POM/4.0.0"
         xsi:schemaLocation="http://maven.apache.org/POM/4.0.0 http://maven.apache.org/xsd/maven-4.0.0.xsd">

    <modelVersion>4.0.0</modelVersion>

    <groupId>se.michaelthelin.spotify</groupId>
    <artifactId>spotify-web-api-java</artifactId>
<<<<<<< HEAD
    <version>1.7.3</version>
=======
    <version>2.0.0-RC1</version>
>>>>>>> 0d17430b

    <packaging>jar</packaging>

    <name>Spotify Web API Java Client</name>
    <description>A Java client for Spotify's Web API</description>
    <url>https://github.com/thelinmichael/spotify-web-api-java</url>

    <licenses>
        <license>
            <name>MIT License</name>
            <url>http://www.opensource.org/licenses/mit-license.php</url>
            <distribution>repo</distribution>
        </license>
    </licenses>

    <scm>
        <url>https://github.com/thelinmichael/spotify-web-api-java</url>
        <connection>scm:git:git://github.com/thelinmichael/spotify-web-api-java.git</connection>
        <developerConnection>scm:git:git@github.com:thelinmichael/spotify-web-api-java.git</developerConnection>
    </scm>

    <developers>
        <developer>
            <name>Michael Thelin</name>
            <email>thelinmichael@gmail.com</email>
            <organization>Michael Thelin</organization>
            <organizationUrl>https://github.com/thelinmichael</organizationUrl>
            <roles>
                <role>developer</role>
            </roles>
            <timezone>Europe/Stockholm</timezone>
        </developer>
        <developer>
            <name>Jonas Thelemann</name>
            <email>e-mail@jonas-thelemann.de</email>
            <organization>Jonas Thelemann</organization>
            <organizationUrl>https://github.com/dargmuesli</organizationUrl>
            <roles>
                <role>maintainer</role>
            </roles>
            <timezone>Europe/Berlin</timezone>
        </developer>
    </developers>

    <distributionManagement>
        <snapshotRepository>
            <id>ossrh</id>
            <url>https://oss.sonatype.org/content/repositories/snapshots</url>
        </snapshotRepository>
    </distributionManagement>

    <build>
        <plugins>
            <plugin>
                <groupId>org.apache.maven.plugins</groupId>
                <artifactId>maven-compiler-plugin</artifactId>
                <version>3.7.0</version>
                <configuration>
                    <source>1.7</source>
                    <target>1.7</target>
                </configuration>
            </plugin>
            <plugin>
                <groupId>org.apache.maven.plugins</groupId>
                <artifactId>maven-surefire-plugin</artifactId>
                <version>2.20.1</version>
            </plugin>
            <plugin>
                <groupId>org.sonatype.plugins</groupId>
                <artifactId>nexus-staging-maven-plugin</artifactId>
                <version>1.6.8</version>
                <extensions>true</extensions>
                <configuration>
                    <serverId>ossrh</serverId>
                    <nexusUrl>https://oss.sonatype.org/</nexusUrl>
                    <autoReleaseAfterClose>true</autoReleaseAfterClose>
                </configuration>
            </plugin>
            <plugin>
                <groupId>org.apache.maven.plugins</groupId>
                <artifactId>maven-gpg-plugin</artifactId>
                <version>1.6</version>
                <executions>
                    <execution>
                        <id>sign-artifacts</id>
                        <goals>
                            <goal>sign</goal>
                        </goals>
                    </execution>
                </executions>
            </plugin>
            <plugin>
                <groupId>org.apache.maven.plugins</groupId>
                <artifactId>maven-source-plugin</artifactId>
                <version>3.0.1</version>
                <executions>
                    <execution>
                        <id>attach-sources</id>
                        <goals>
                            <goal>jar</goal>
                        </goals>
                    </execution>
                </executions>
            </plugin>
            <plugin>
                <groupId>org.apache.maven.plugins</groupId>
                <artifactId>maven-javadoc-plugin</artifactId>
                <executions>
                    <execution>
                        <id>attach-javadocs</id>
                        <goals>
                            <goal>jar</goal>
                        </goals>
                    </execution>
                </executions>
                <configuration>
                    <reportOutputDirectory>${project.basedir}</reportOutputDirectory>
                    <destDir>docs</destDir>
                </configuration>
                <version>3.0.0-M1</version>
            </plugin>
        </plugins>
    </build>

    <dependencies>
        <dependency>
            <groupId>junit</groupId>
            <artifactId>junit</artifactId>
            <version>4.12</version>
            <scope>test</scope>
        </dependency>
        <dependency>
            <groupId>com.google.code.gson</groupId>
            <artifactId>gson</artifactId>
            <version>2.8.2</version>
        </dependency>
        <dependency>
            <groupId>com.neovisionaries</groupId>
            <artifactId>nv-i18n</artifactId>
            <version>1.22</version>
        </dependency>
        <dependency>
            <groupId>org.apache.httpcomponents</groupId>
            <artifactId>httpclient-cache</artifactId>
            <version>4.5.4</version>
        </dependency>
        <dependency>
            <groupId>org.mockito</groupId>
            <artifactId>mockito-all</artifactId>
            <version>1.10.19</version>
            <scope>test</scope>
        </dependency>
<<<<<<< HEAD
        <dependency>
            <groupId>com.google.guava</groupId>
            <artifactId>guava</artifactId>
            <version>20.0</version><!-- last JDK 7 compatible version -->
        </dependency>
=======
>>>>>>> 0d17430b
    </dependencies>

    <properties>
        <project.build.sourceEncoding>UTF-8</project.build.sourceEncoding>
        <gpg.skip>true</gpg.skip>
    </properties>

</project><|MERGE_RESOLUTION|>--- conflicted
+++ resolved
@@ -7,11 +7,7 @@
 
     <groupId>se.michaelthelin.spotify</groupId>
     <artifactId>spotify-web-api-java</artifactId>
-<<<<<<< HEAD
-    <version>1.7.3</version>
-=======
     <version>2.0.0-RC1</version>
->>>>>>> 0d17430b
 
     <packaging>jar</packaging>
 
@@ -164,14 +160,6 @@
             <version>1.10.19</version>
             <scope>test</scope>
         </dependency>
-<<<<<<< HEAD
-        <dependency>
-            <groupId>com.google.guava</groupId>
-            <artifactId>guava</artifactId>
-            <version>20.0</version><!-- last JDK 7 compatible version -->
-        </dependency>
-=======
->>>>>>> 0d17430b
     </dependencies>
 
     <properties>
